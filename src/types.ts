import { availableSynonymKinds } from "./components/synonyms.js";

export type Nullable<T> = T | null;

export type SingleOrArray<T> = T | T[];

export type SyncOrAsyncValue<T = void> = T | Promise<T>;

// eslint-disable-next-line @typescript-eslint/no-empty-interface
export interface OpaqueIndex {}

// eslint-disable-next-line @typescript-eslint/no-empty-interface
export interface OpaqueDocumentStore {}

// eslint-disable-next-line @typescript-eslint/no-empty-interface
export interface Schema extends Record<string, SearchableType | Schema> {}

// eslint-disable-next-line @typescript-eslint/no-empty-interface
export interface Document extends Record<string, SearchableValue | Document> {}

export type SearchableType = "string" | "number" | "boolean";

export type SearchableValue = string | number | boolean;

export type BM25Params = {
  k?: number;
  b?: number;
  d?: number;
};

export type FacetSorting = "asc" | "desc" | "ASC" | "DESC";

export interface StringFacetDefinition {
  limit?: number;
  offset?: number;
  sort?: FacetSorting;
}

export interface NumberFacetDefinition {
  ranges: { from: number; to: number }[];
}

export interface BooleanFacetDefinition {
  true?: boolean;
  false?: boolean;
}

export type FacetDefinition = StringFacetDefinition | NumberFacetDefinition | BooleanFacetDefinition;

export type ComparisonOperator = {
  gt?: number;
  gte?: number;
  lt?: number;
  lte?: number;
  eq?: number;
  between?: [number, number];
};

export type SearchParams = {
  /**
   * The word to search.
   */
  term: string;
  /**
   * The properties of the document to search in.
   */
  properties?: "*" | string[];
  /**
   * The number of matched documents to return.
   */
  limit?: number;
  /**
   * The number of matched documents to skip.
   */
  offset?: number;
  /**
   * Whether to match the term exactly.
   */
  exact?: boolean;
  /**
   * The maximum [levenshtein distance](https://en.wikipedia.org/wiki/Levenshtein_distance)
   * between the term and the searchable property.
   */
  tolerance?: number;
  /**
   * The BM25 parameters to use.
   *
   * k: Term frequency saturation parameter.
   * The higher the value, the more important the term frequency becomes.
   * The default value is 1.2. It should be set to a value between 1.2 and 2.0.
   *
   * b: Document length saturation impact. The higher the value, the more
   * important the document length becomes. The default value is 0.75.
   *
   * d: Frequency normalization lower bound. Default value is 0.5.
   *
   * @see https://en.wikipedia.org/wiki/Okapi_BM25
   */
  relevance?: BM25Params;
  /**
   * The boost to apply to the properties.
   *
   * The boost is a number that is multiplied to the score of the property.
   * It can be used to give more importance to some properties.
   *
   * @example
   * // Give more importance to the 'title' property.
   * const result = await search(db, {
   *  term: 'Michael',
   *  properties: ['title', 'author'],
   *  boost: {
   *   title: 2
   *  }
   * });
   *
   * // In that case, the score of the 'title' property will be multiplied by 2.
   */
  boost?: Record<string, number>;
  /**
   * Facets configuration
   *
   * A facet is a feature that allows users to narrow down their search results by specific
   * attributes or characteristics, such as category, price, or location.
   * This can help users find more relevant and specific results for their search query.
   *
   * @example
   *
   * const results = await search(db, {
   *  term: 'Personal Computer',
   *  properties: ['title', 'description', 'category.primary', 'category.secondary'],
   *  facets: {
   *    'category.primary': {
   *      size: 10,
   *      sort: 'ASC',
   *    }
   *  }
   * });
   */
  facets?: Record<string, FacetDefinition>;

  /**
   * Filter the search results.
   *
   * @example
   * // Search for documents that contain 'Headphones' in the 'description' and 'title' fields and
   * // have a price less than 100.
   *
   * const result = await search(db, {
   *  term: 'Headphones',
   *  properties: ['description', 'title'],
   *  where: {
   *    price: {
   *      lt: 100
   *    }
   *  }
   * });
   */
  where?: Record<string, boolean | ComparisonOperator>;
};

export type Result = {
  /**
   * The id of the document.
   */
  id: string;
  /**
   * The score of the document in the search.
   */
  score: number;
  /**
   * The document
   */
  document: Document;
};

export type FacetResult = Record<
  string,
  {
    count: number;
    values: Record<string, number>;
  }
>;

export type TokenScore = [string, number];

export type TokenMap = Record<string, TokenScore[]>;

export type IndexMap = Record<string, TokenMap>;

export type SearchContext = {
  timeStart: bigint;
  params: SearchParams;
  docsCount: number;
  uniqueDocsIDs: Record<string, number>;
  indexMap: IndexMap;
  docsIntersection: TokenMap;
};

export type Results = {
  /**
   * The number of all the matched documents.
   */
  count: number;
  /**
   * An array of matched documents taking `limit` and `offset` into account.
   */
  hits: Result[];
  /**
   * The time taken to search.
   */
  elapsed: bigint | string;
  /**
   * The facets results.
   */
  facets?: FacetResult;
};

export type SingleCallbackComponent = (orama: Orama, id: string, doc?: Document) => SyncOrAsyncValue;

export type MultipleCallbackComponent = (orama: Orama, doc: Document[] | string[]) => SyncOrAsyncValue;

export type IIndexInsertOrRemoveFunction<I extends OpaqueIndex = OpaqueIndex, R = void> = (
  index: I,
  id: string,
  prop: string,
  value: SearchableValue,
  language: string | undefined,
  tokenizer: Tokenizer,
  docsCount: number,
) => SyncOrAsyncValue<R>;

export type IIndexRemoveFunction<I extends OpaqueIndex = OpaqueIndex> = (
  index: I,
  id: string,
  prop: string,
) => SyncOrAsyncValue;

export interface IIndex<I extends OpaqueIndex = OpaqueIndex> {
  create: (orama: Orama<{ Index: I }>, schema: Schema) => I;

  beforeInsert?: IIndexInsertOrRemoveFunction<I>;
  insert: IIndexInsertOrRemoveFunction<I>;
  afterInsert?: IIndexInsertOrRemoveFunction<I>;

  beforeRemove?: IIndexInsertOrRemoveFunction<I>;
  remove: IIndexInsertOrRemoveFunction<I, boolean>;
  afterRemove?: IIndexInsertOrRemoveFunction<I>;

  search(index: I, prop: string, terms: string, context: SearchContext): SyncOrAsyncValue<TokenScore[]>;
  searchByWhereClause(index: I, filters: Record<string, boolean | ComparisonOperator>): string[];

  getSearchableProperties(index: I): SyncOrAsyncValue<string[]>;
  getSearchablePropertiesWithTypes(index: I): SyncOrAsyncValue<Record<string, SearchableType>>;

  load<R = unknown>(raw: R): I | Promise<I>;
  save<R = unknown>(index: I): R | Promise<R>;
}

export interface IDocumentsStore<D extends OpaqueDocumentStore = OpaqueDocumentStore> {
  create: (orama: Orama<{ DocumentStore: D }>) => D;
  get(store: D, id: string): SyncOrAsyncValue<Document | undefined>;
  getMultiple(store: D, ids: string[]): SyncOrAsyncValue<(Document | undefined)[]>;
  store(store: D, id: string, doc: Document): SyncOrAsyncValue<boolean>;
  remove(store: D, id: string): SyncOrAsyncValue<boolean>;
  count(store: D): SyncOrAsyncValue<number>;

  load<R = unknown>(raw: R): D | Promise<D>;
  save<R = unknown>(store: D): R | Promise<R>;
}

export interface Tokenizer {
  tokenize: (raw: string, language?: string) => string[];
}

export interface ComplexComponent {
  tokenizer: Tokenizer;
<<<<<<< HEAD
  index: IIndex<S, I, D>;
  documentsStore: IDocumentsStore<S, I, D>;
  synonyms: ISynonyms<S, I, D>;
=======
  index: IIndex;
  documentsStore: IDocumentsStore;
>>>>>>> 464fce9f
}

export interface SimpleComponents<S extends Schema = Schema> {
  validateSchema(doc: Document, schema: S): SyncOrAsyncValue<boolean>;
  getDocumentIndexId(doc: Document): SyncOrAsyncValue<string>;
  getDocumentProperties(doc: Document, paths: string[]): SyncOrAsyncValue<Record<string, string | number | boolean>>;
  formatElapsedTime(number: bigint): SyncOrAsyncValue<bigint> | SyncOrAsyncValue<string>;
}

export interface SimpleOrArrayCallbackComponents {
  beforeInsert: SingleOrArray<SingleCallbackComponent>;
  afterInsert: SingleOrArray<SingleCallbackComponent>;
  beforeRemove: SingleOrArray<SingleCallbackComponent>;
  afterRemove: SingleOrArray<SingleCallbackComponent>;
  beforeUpdate: SingleOrArray<SingleCallbackComponent>;
  afterUpdate: SingleOrArray<SingleCallbackComponent>;
  beforeMultipleInsert: SingleOrArray<MultipleCallbackComponent>;
  afterMultipleInsert: SingleOrArray<MultipleCallbackComponent>;
  beforeMultipleRemove: SingleOrArray<MultipleCallbackComponent>;
  afterMultipleRemove: SingleOrArray<MultipleCallbackComponent>;
  beforeMultipleUpdate: SingleOrArray<MultipleCallbackComponent>;
  afterMultipleUpdate: SingleOrArray<MultipleCallbackComponent>;
}

export interface ArrayCallbackComponents {
  beforeInsert: SingleCallbackComponent[];
  afterInsert: SingleCallbackComponent[];
  beforeRemove: SingleCallbackComponent[];
  afterRemove: SingleCallbackComponent[];
  beforeUpdate: SingleCallbackComponent[];
  afterUpdate: SingleCallbackComponent[];
  beforeMultipleInsert: MultipleCallbackComponent[];
  afterMultipleInsert: MultipleCallbackComponent[];
  beforeMultipleRemove: MultipleCallbackComponent[];
  afterMultipleRemove: MultipleCallbackComponent[];
  beforeMultipleUpdate: MultipleCallbackComponent[];
  afterMultipleUpdate: MultipleCallbackComponent[];
}

export type Components = Partial<ComplexComponent & SimpleComponents & SimpleOrArrayCallbackComponents>;

export const kInsertions = Symbol("orama.insertions");
export const kRemovals = Symbol("orama.removals");

<<<<<<< HEAD
export type Orama<S extends Schema, I extends OpaqueIndex, D extends OpaqueDocumentStore> = SimpleComponents &
  ArrayCallbackComponents<S, I, D> & {
    schema: S;
    tokenizer: Tokenizer;
    index: IIndex<S, I, D>;
    documentsStore: IDocumentsStore<S, I, D>;
    synonyms: ISynonyms<S, I, D>;
    data: {
      index: I;
      docs: D;
      synonyms: SynonymsData;
    };
    caches: Record<string, unknown>;
    [kInsertions]: number | undefined;
    [kRemovals]: number | undefined;
  };

export type SynonymsData = {
  oneWay: Record<string, string[]>;
  twoWay: Record<string, string[]>;
};

export type SynonymConfig = {
  kind: typeof availableSynonymKinds[number];
  word: string;
  synonyms: string[];
};

export type ClearSynonymscConfig = {
  kind: typeof availableSynonymKinds[number];
  word: string;
};

export type GetSynonymsConfig = {
  kind: typeof availableSynonymKinds[number];
  word: string;
};

export type ISynonyms<S extends Schema, I extends OpaqueIndex, D extends OpaqueDocumentStore> = {
  create: <S extends Schema, I extends OpaqueIndex, D extends OpaqueDocumentStore>(db: Orama<S, I, D>) => SynonymsData;
  add: (data: SynonymsData, config: SynonymConfig) => Promise<void> | void;
  remove: (data: SynonymsData, config: SynonymConfig) => Promise<void> | void;
  get: (data: SynonymsData, config: GetSynonymsConfig) => Promise<string[]> | string[];
  clear: (data: SynonymsData, config: ClearSynonymscConfig) => Promise<void> | void;
};
=======
type ProvidedTypes = Partial<{ Schema: Schema; Index: OpaqueIndex; DocumentStore: OpaqueDocumentStore }>;

type Internals<S extends Schema, I extends OpaqueIndex, D extends OpaqueDocumentStore> = {
  schema: S;
  tokenizer: Tokenizer;
  index: IIndex<I>;
  documentsStore: IDocumentsStore<D>;
  data: {
    index: I;
    docs: D;
  };
  caches: Record<string, unknown>;
  [kInsertions]: number | undefined;
  [kRemovals]: number | undefined;
};

export type Orama<
  P extends ProvidedTypes = { Schema: Schema; Index: OpaqueIndex; DocumentStore: OpaqueDocumentStore },
> = SimpleComponents &
  ArrayCallbackComponents &
  Internals<Schema & P["Schema"], OpaqueIndex & P["Index"], OpaqueDocumentStore & P["DocumentStore"]>;
>>>>>>> 464fce9f
<|MERGE_RESOLUTION|>--- conflicted
+++ resolved
@@ -274,14 +274,9 @@
 
 export interface ComplexComponent {
   tokenizer: Tokenizer;
-<<<<<<< HEAD
-  index: IIndex<S, I, D>;
-  documentsStore: IDocumentsStore<S, I, D>;
-  synonyms: ISynonyms<S, I, D>;
-=======
   index: IIndex;
   documentsStore: IDocumentsStore;
->>>>>>> 464fce9f
+  synonyms: ISynonyms;
 }
 
 export interface SimpleComponents<S extends Schema = Schema> {
@@ -326,24 +321,6 @@
 export const kInsertions = Symbol("orama.insertions");
 export const kRemovals = Symbol("orama.removals");
 
-<<<<<<< HEAD
-export type Orama<S extends Schema, I extends OpaqueIndex, D extends OpaqueDocumentStore> = SimpleComponents &
-  ArrayCallbackComponents<S, I, D> & {
-    schema: S;
-    tokenizer: Tokenizer;
-    index: IIndex<S, I, D>;
-    documentsStore: IDocumentsStore<S, I, D>;
-    synonyms: ISynonyms<S, I, D>;
-    data: {
-      index: I;
-      docs: D;
-      synonyms: SynonymsData;
-    };
-    caches: Record<string, unknown>;
-    [kInsertions]: number | undefined;
-    [kRemovals]: number | undefined;
-  };
-
 export type SynonymsData = {
   oneWay: Record<string, string[]>;
   twoWay: Record<string, string[]>;
@@ -372,7 +349,7 @@
   get: (data: SynonymsData, config: GetSynonymsConfig) => Promise<string[]> | string[];
   clear: (data: SynonymsData, config: ClearSynonymscConfig) => Promise<void> | void;
 };
-=======
+
 type ProvidedTypes = Partial<{ Schema: Schema; Index: OpaqueIndex; DocumentStore: OpaqueDocumentStore }>;
 
 type Internals<S extends Schema, I extends OpaqueIndex, D extends OpaqueDocumentStore> = {
@@ -393,5 +370,4 @@
   P extends ProvidedTypes = { Schema: Schema; Index: OpaqueIndex; DocumentStore: OpaqueDocumentStore },
 > = SimpleComponents &
   ArrayCallbackComponents &
-  Internals<Schema & P["Schema"], OpaqueIndex & P["Index"], OpaqueDocumentStore & P["DocumentStore"]>;
->>>>>>> 464fce9f
+  Internals<Schema & P["Schema"], OpaqueIndex & P["Index"], OpaqueDocumentStore & P["DocumentStore"]>;